--- conflicted
+++ resolved
@@ -130,12 +130,8 @@
                     << " matrix = " << matrix_type << " n = " << n << " ilo = " << ilo << " ihi = " << ihi << " nb = " << nb)
     {
         gehrd_opts_t<idx_t, T> opts;
-<<<<<<< HEAD
         opts.nb = nb;
         opts.nx_switch = 2;
-=======
-        opts.nb = nb; opts.nx_switch = 2;
->>>>>>> c89e65ce
         idx_t required_workspace = get_work_gehrd(ilo, ihi, A, tau, opts);
         std::unique_ptr<T[]> _work2(new T[required_workspace]);
         opts._work = &_work2[0];
